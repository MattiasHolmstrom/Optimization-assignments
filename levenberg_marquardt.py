--- conflicted
+++ resolved
@@ -177,14 +177,7 @@
 
             # Update lambda matrix depending on increase / decrease in function value
             if self.n_iterations >= 1:
-<<<<<<< HEAD
-               if self.function_values[self.n_iterations] >= self.function_values[self.n_iterations-1]:
-                   damp = self.lambda_*1.5 * np.eye(x_k.shape[0])
-               else:
-                   damp = self.lambda_/5 * np.eye(x_k.shape[0])
-=======
                 damp = self.update_lambda(x_k)
->>>>>>> 616f660f
 
             # If gradient vector sufficiently close to zero, break while loop
             if np.sum(np.abs(grad_fx @ fx)) <= self.tol:
